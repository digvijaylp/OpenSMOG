--- conflicted
+++ resolved
@@ -30,29 +30,21 @@
     The :class:`~.SBM` sets the environment to start the molecular dynamics simulations.
     
     Args:
+    
         time_step (float, required):
-<<<<<<< HEAD
             Simulation time step in units of :math:`\tau`. 
         collision_rate (float, required):
             Friction/Damping constant in units of reciprocal time (:math:`1/\tau`).
-=======
-            Simulation time step in units of :math:`\tau`.
-        collision_rate (float, required):
-            Friction/Damping constant in units of reciprocal time (:math:`1/\tau`). 
->>>>>>> 8d9c8155
         r_cutoff (float, required):
             Cutoff distance to consider non-bonded interactions in units of nanometers.
         temperature (float, required):
             Temperature in reduced units.
-<<<<<<< HEAD
         name (str):
-            Name used in the output files. (Default value: *smog*). 
-=======
->>>>>>> 8d9c8155
+            Name used in the output files. (Default value: :code:`OpenSMOG`). 
     """
 
 
-    def __init__(self, time_step, collision_rate, r_cutoff, temperature, name = "smog"):
+    def __init__(self, time_step, collision_rate, r_cutoff, temperature, name = "OpenSMOG"):
         self.printHeader()
         self.name = name
         self.dt = time_step * picoseconds
@@ -84,17 +76,13 @@
         Args:
 
             platform (str, optional):
-<<<<<<< HEAD
-                Platform to use in the simulations. Opitions are *CUDA*, *OpenCL*, *HIP*, *CPU*, *Reference*. (Default value: *OpenCL*). 
-=======
-                Platform to use in the simulations. Options are *CUDA*, *OpenCL*, *HIP*, *CPU*, *Reference*. (Default value: *CUDA*). 
->>>>>>> 8d9c8155
+                Platform to use in the simulations. Opitions are *CUDA*, *OpenCL*, *HIP*, *CPU*, *Reference*. (Default value: :code:`OpenCL`). 
             precision (str, optional):
-                Numerical precision type of the simulation. Options are *single*, *mixed*, *double*. (Default value: *single*). For details check the `OpenMM Documentation <http://docs.openmm.org/latest/developerguide/developer.html#numerical-precision>`__. 
+                Numerical precision type of the simulation. Options are *single*, *mixed*, *double*. (Default value: :code:`single`).  For details check the `OpenMM Documentation <http://docs.openmm.org/latest/developerguide/developer.html#numerical-precision>`__. 
             GPUIndex (str, optional):
-                Set of Platform device index IDs. Ex: 0,1,2 for the system to use the devices 0, 1 and 2. (Use only when GPU != default)
+                Set of Platform device index IDs. Ex: 0,1,2 for the system to use the devices 0, 1 and 2. (Use only when GPU != default).
             integrator (str):
-                Integrator to use in the simulations. Options are *langevin*,  *variableLangevin*, *verlet*, *variableVerlet* and, *brownian*. (Default value: *langevin*).
+                Integrator to use in the simulations. Options are *langevin*,  *variableLangevin*, *verlet*, *variableVerlet* and, *brownian*. (Default value: :code:`langevin`).
         """
 
         precision = precision.lower()
